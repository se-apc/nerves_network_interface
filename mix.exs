--- conflicted
+++ resolved
@@ -51,17 +51,10 @@
   end
 
   defp deps do
-<<<<<<< HEAD
-    [{:dialyxir,    ">= 0.0.0", only: [:dev, :test]},
-     {:elixir_make, "~> 0.4", runtime: false},
-     {:ex_doc, "~> 0.11", only: :dev},
-     {:muontrap, "~> 1.0"}
-=======
     [
       {:dialyxir, ">= 0.5.1", only: [:dev, :test], runtime: false},
       {:elixir_make, "~> 0.5", runtime: false},
       {:ex_doc, "~> 0.19", only: [:dev, :test], runtime: false}
->>>>>>> f49af57a
     ]
   end
 end
--- conflicted
+++ resolved
@@ -3,13 +3,8 @@
 
   def project do
     [app: :nerves_network_interface,
-<<<<<<< HEAD
-     version: "0.3.3",
+     version: "0.4.0-dev",
      elixir: "~> 1.4",
-=======
-     version: "0.4.0-dev",
-     elixir: ">= 1.0.0 and < 2.0.0",
->>>>>>> 546ec6a6
      build_embedded: Mix.env == :prod,
      start_permanent: Mix.env == :prod,
      compilers: [:elixir_make] ++ Mix.compilers,
